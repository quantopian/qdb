<<<<<<< HEAD
# Copyright 2014 Quantopian, Inc.
clean:
	python etc/clean.py

style:
	flake8 qdb tests

test:
	nosetests tests/

=======
requirements
>>>>>>> 2dc17c77
 Licensed under the Apache License, Version 2.0 (the "License");
# you may not use this file except in compliance with the License.
# You may obtain a copy of the License at


#
# Copyright 2014 Quantopian, Inc.
#
# Licensed under the Apache License, Version 2.0 (the "License");
# you may not use this file except in compliance with the License.
# You may obtain a copy of the License at
#
# http://www.apache.org/licenses/LICENSE-2.0
#
# Unless required by applicable law or agreed to in writing, software
# distributed under the License is distributed on an "AS IS" BASIS,
# WITHOUT WARRANTIES OR CONDITIONS OF ANY KIND, either express or implied.
# See the License for the specific language governing permissions and
# limitations under the License.
all: requirements clean style test


requirements:
	pip install --exists-action w -r etc/requirements_dev.txt
	pip install --exists-action w -r etc/requirements.txt
ifeq ($(shell python -c 'import sys;print(sys.version_info.major)'),2)
	pip install --exists-action w -r etc/requirements_gevent.txt
endif<|MERGE_RESOLUTION|>--- conflicted
+++ resolved
@@ -1,4 +1,4 @@
-<<<<<<< HEAD
+requirements
 # Copyright 2014 Quantopian, Inc.
 clean:
 	python etc/clean.py
@@ -9,9 +9,6 @@
 test:
 	nosetests tests/
 
-=======
-requirements
->>>>>>> 2dc17c77
  Licensed under the Apache License, Version 2.0 (the "License");
 # you may not use this file except in compliance with the License.
 # You may obtain a copy of the License at
